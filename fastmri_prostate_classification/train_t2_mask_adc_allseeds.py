--- conflicted
+++ resolved
@@ -271,11 +271,8 @@
     parser.add_argument('--index_seed', type=int)                   # Seed number for reproducibility for all numpy, random, torch, if not provided, loop through all seeds
     parser.add_argument('--concat_mask', type=str2bool, required=True, help='Set to True or False to specify whether to concatenate gland mask as an additional channel.')
     parser.add_argument('--concat_adc', type=str2bool, required=True, help='Set to True or False to specify whether to concatenate ADC as an additional channel.')
-<<<<<<< HEAD
+    parser.add_argument('--focal_loss', type=str2bool, default=False, help='whether to use focal loss instead of weighted bce')
     parser.add_argument('--use_2_5d', type=str2bool, required=True, help='Set to True or False to specify whether to use 2.5D.')
-=======
-    parser.add_argument('--focal_loss', type=str2bool, default=False, help='whether to use focal loss instead of weighted bce')
->>>>>>> c55de30c
     return parser
 
 
@@ -301,12 +298,9 @@
         # Set additional arguments
         args['concat_mask'] = args_con.concat_mask
         args['concat_adc'] = args_con.concat_adc
-<<<<<<< HEAD
-        args['use_2_5d'] = args_con.use_2_5d
-=======
         args['seed'] = seed_select
         args['focal_loss'] = args_con.focal_loss
->>>>>>> c55de30c
+        args['use_2_5d'] = args_con.use_2_5d
 
         # Set the model directory based on the seed
         main_fol = args["results_fol"]
